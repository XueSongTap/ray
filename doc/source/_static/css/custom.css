--- conflicted
+++ resolved
@@ -5,7 +5,6 @@
     padding: 0;
 }
 
-<<<<<<< HEAD
 .topnav {
   background-color: white;
   border-bottom: 1px solid rgba(0, 0, 0, .1);
@@ -34,7 +33,7 @@
   .top-nav-content {
     display: none;
   }
-=======
+
 /* Make the book theme secondary nav stick below the new main top nav */
 .header-article {
     top: 58px;
@@ -42,7 +41,6 @@
 
 .toctree-l1.has-children {
     font-weight: bold;
->>>>>>> 61ae0497
 }
 
 /* Styling the links and menus in the top nav */
