--- conflicted
+++ resolved
@@ -62,259 +62,4 @@
         Returns:
             The reply to the request.
         """
-<<<<<<< HEAD
-        pass
-
-
-class InstanceUtil:
-    """
-    A helper class to group updates and operations on an Instance object defined
-    in instance_manager.proto
-    """
-
-    @staticmethod
-    def new_instance(
-        instance_id: str,
-        instance_type: str,
-        request_id: str = "",
-    ) -> Instance:
-        instance = Instance()
-        instance.version = 0  # it will be populated by the underlying storage.
-        instance.instance_id = instance_id
-        instance.instance_type = instance_type
-        instance.launch_request_id = request_id
-        instance.status = Instance.QUEUED
-        InstanceUtil._record_status_transition(
-            instance, Instance.QUEUED, "created from InstanceUtil"
-        )
-        return instance
-
-    @staticmethod
-    def is_cloud_instance_allocated(instance: Instance) -> bool:
-        """
-        Returns True if the instance is in a status where there could exist
-        a cloud instance allocated by the cloud provider.
-        """
-        assert instance.status != Instance.UNKNOWN
-        return instance.status in {
-            Instance.ALLOCATED,
-            Instance.RAY_INSTALLING,
-            Instance.RAY_RUNNING,
-            Instance.RAY_STOPPING,
-            Instance.RAY_STOPPED,
-            Instance.STOPPING,
-            Instance.RAY_INSTALL_FAILED,
-        }
-
-    @staticmethod
-    def is_ray_running_reachable(instance: Instance) -> bool:
-        """
-        Returns True if the instance is in a status where it may transition
-        to RAY_RUNNING status.
-        """
-        assert instance.status != Instance.UNKNOWN
-        return instance.status in InstanceUtil.ray_running_reachable_statuses()
-
-    @staticmethod
-    def ray_running_reachable_statuses() -> Set["Instance.InstanceStatus"]:
-        return {
-            Instance.QUEUED,
-            Instance.REQUESTED,
-            Instance.ALLOCATED,
-            Instance.RAY_INSTALLING,
-            Instance.ALLOCATION_FAILED,
-        }
-
-    @staticmethod
-    def set_status(
-        instance: Instance,
-        new_instance_status: Instance.InstanceStatus,
-        details: str = "",
-    ):
-        """Transitions the instance to the new state.
-
-        Args:
-            instance: The instance to update.
-            new_instance_status: The new status to transition to.
-            details: The details of the transition.
-
-        Raises:
-            InvalidInstanceStatusError if the transition is not allowed.
-        """
-        if (
-            new_instance_status
-            not in InstanceUtil.get_valid_transitions()[instance.status]
-        ):
-            raise InvalidInstanceStatusError(
-                instance_id=instance.instance_id,
-                cur_status=instance.status,
-                new_status=new_instance_status,
-            )
-        instance.status = new_instance_status
-        InstanceUtil._record_status_transition(instance, new_instance_status, details)
-
-    @staticmethod
-    def _record_status_transition(
-        instance: Instance, status: Instance.InstanceStatus, details: str
-    ):
-        """Records the status transition.
-
-        Args:
-            instance: The instance to update.
-            status: The new status to transition to.
-        """
-        now_ns = time.time_ns()
-        instance.status_history.append(
-            Instance.StatusHistory(
-                instance_status=status,
-                timestamp_ns=now_ns,
-                details=details,
-            )
-        )
-
-    @staticmethod
-    def get_valid_transitions() -> Dict[
-        "Instance.InstanceStatus", Set["Instance.InstanceStatus"]
-    ]:
-        return {
-            # This is the initial status of a new instance.
-            Instance.QUEUED: {
-                # Cloud provider requested to launch a node for the instance.
-                # This happens when the a launch request is made to the node provider.
-                Instance.REQUESTED
-            },
-            # When in this status, a launch request to the node provider is made.
-            Instance.REQUESTED: {
-                # Cloud provider allocated a cloud node for the instance.
-                # This happens when the cloud node first appears in the list of running
-                # cloud nodes from the cloud node provider.
-                Instance.ALLOCATED,
-                # Cloud provider fails to allocate one. Either as a timeout or
-                # the launch request fails immediately.
-                Instance.ALLOCATION_FAILED,
-            },
-            # When in this status, the cloud node is allocated and running. This
-            # happens when the cloud node is present in node provider's list of
-            # running cloud nodes.
-            Instance.ALLOCATED: {
-                # Ray needs to be install and launch on the provisioned cloud node.
-                # This happens when the cloud node is allocated, and the autoscaler
-                # is responsible for installing and launching ray on the cloud node.
-                # For node provider that manages the ray installation and launching,
-                # this state is skipped.
-                Instance.RAY_INSTALLING,
-                # Ray is already installed and running on the provisioned cloud node.
-                # This happens when a ray node joins the ray cluster, and the instance
-                # is discovered in the set of running ray nodes from the Ray cluster.
-                Instance.RAY_RUNNING,
-                # Instance is requested to be stopped, e.g. instance leaked: no matching
-                # Instance with the same type is found in the autoscaler's state.
-                Instance.STOPPING,
-                # Cloud node somehow failed.
-                Instance.STOPPED,
-            },
-            # Ray process is being installed and started on the cloud node.
-            # This status is skipped for node provider that manages the ray
-            # installation and launching. (e.g. Ray-on-Spark)
-            Instance.RAY_INSTALLING: {
-                # Ray installed and launched successfully, reported by the ray cluster.
-                # Similar to the Instance.ALLOCATED -> Instance.RAY_RUNNING transition,
-                # where the ray process is managed by the node provider.
-                Instance.RAY_RUNNING,
-                # Ray installation failed. This happens when the ray process failed to
-                # be installed and started on the cloud node.
-                Instance.RAY_INSTALL_FAILED,
-                # Wen the ray node is reported as stopped by the ray cluster.
-                # This could happen that the ray process was stopped quickly after start
-                # such that a ray running node  wasn't discovered and the RAY_RUNNING
-                # transition was skipped.
-                Instance.RAY_STOPPED,
-                # Cloud node somehow failed during the installation process.
-                Instance.STOPPED,
-            },
-            # Ray process is installed and running on the cloud node. When in this
-            # status, a ray node must be present in the ray cluster.
-            Instance.RAY_RUNNING: {
-                # Ray is requested to be stopped to the ray cluster,
-                # e.g. idle termination.
-                Instance.RAY_STOPPING,
-                # Ray is already stopped, as reported by the ray cluster.
-                Instance.RAY_STOPPED,
-                # Cloud node somehow failed.
-                Instance.STOPPED,
-            },
-            # When in this status, the ray process is requested to be stopped to the
-            # ray cluster, but not yet present in the dead ray node list reported by
-            # the ray cluster.
-            Instance.RAY_STOPPING: {
-                # Ray is stopped, and the ray node is present in the dead ray node list
-                # reported by the ray cluster.
-                Instance.RAY_STOPPED,
-                # Cloud node somehow failed.
-                Instance.STOPPED,
-            },
-            # When in this status, the ray process is stopped, and the ray node is
-            # present in the dead ray node list reported by the ray cluster.
-            Instance.RAY_STOPPED: {
-                # Cloud node is requested to be stopped.
-                Instance.STOPPING,
-                # Cloud node somehow failed.
-                Instance.STOPPED,
-            },
-            # When in this status, the cloud node is requested to be stopped to
-            # the node provider.
-            Instance.STOPPING: {
-                # When a cloud node no longer appears in the list of running cloud nodes
-                # from the node provider.
-                Instance.STOPPED
-            },
-            # Whenever a cloud node disappears from the list of running cloud nodes
-            # from the node provider, the instance is marked as stopped. Since
-            # we guarantee 1:1 mapping of a Instance to a cloud node, this is a
-            # terminal state.
-            Instance.STOPPED: set(),  # Terminal state.
-            # When in this status, the cloud node failed to be allocated by the
-            # node provider.
-            Instance.ALLOCATION_FAILED: {
-                # Autoscaler might retry to allocate the instance.
-                Instance.QUEUED
-            },
-            Instance.RAY_INSTALL_FAILED: {
-                # Autoscaler requests to shutdown the instance when ray install failed.
-                Instance.STOPPING,
-                # Cloud node somehow failed.
-                Instance.STOPPED,
-            },
-            # Initial state before the instance is created. Should never be used.
-            Instance.UNKNOWN: set(),
-        }
-
-    @staticmethod
-    def get_status_times_ns(
-        instance: Instance,
-        select_instance_status: Optional["Instance.InstanceStatus"] = None,
-    ) -> List[int]:
-        """
-        Returns a list of timestamps of the instance status update.
-
-        Args:
-            instance: The instance.
-            instance_status: The status to search for. If None, returns all
-                status updates timestamps.
-
-        Returns:
-            The list of timestamps of the instance status updates.
-        """
-        ts_list = []
-        for status_update in instance.status_history:
-            if (
-                select_instance_status
-                and status_update.instance_status != select_instance_status
-            ):
-                continue
-            ts_list.append(status_update.timestamp_ns)
-
-        return ts_list
-=======
-        pass
->>>>>>> 9a03d99f
+        pass