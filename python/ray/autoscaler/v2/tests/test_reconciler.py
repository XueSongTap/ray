--- conflicted
+++ resolved
@@ -4,87 +4,15 @@
 
 import pytest  # noqa
 
-<<<<<<< HEAD
-from ray._private.test_utils import load_test_config
-from ray.autoscaler._private.event_summarizer import EventSummarizer
-from ray.autoscaler._private.node_launcher import BaseNodeLauncher
-from ray.autoscaler._private.node_provider_availability_tracker import (
-    NodeProviderAvailabilityTracker,
-)
-from ray.autoscaler.v2.instance_manager.config import AutoscalingConfig
-from ray.autoscaler.v2.instance_manager.instance_storage import InstanceStorage
-from ray.autoscaler.v2.instance_manager.node_provider import NodeProviderAdapter
+from ray.autoscaler.v2.tests.util import create_instance
 from ray.autoscaler.v2.instance_manager.reconciler import RayStateReconciler
-from ray.autoscaler.v2.instance_manager.storage import InMemoryStorage
-from ray.autoscaler.v2.instance_manager.subscribers.reconciler import InstanceReconciler
-from ray.autoscaler.v2.tests.util import FakeCounter, create_instance
 from ray.core.generated.autoscaler_pb2 import (
     ClusterResourceState,
     NodeState,
     NodeStatus,
 )
 from ray.core.generated.instance_manager_pb2 import Instance
-from ray.tests.autoscaler_test_utils import MockProvider
 
-
-class InstanceReconcilerTest(unittest.TestCase):
-    def setUp(self):
-        self.base_provider = MockProvider()
-        self.availability_tracker = NodeProviderAvailabilityTracker()
-        self.node_launcher = BaseNodeLauncher(
-            self.base_provider,
-            FakeCounter(),
-            EventSummarizer(),
-            self.availability_tracker,
-        )
-        self.config = AutoscalingConfig(
-            load_test_config("test_ray_complex.yaml"), skip_content_hash=True
-        )
-        self.node_provider = NodeProviderAdapter(
-            self.base_provider, self.node_launcher, self.config
-        )
-
-        self.instance_storage = InstanceStorage(
-            cluster_id="test_cluster_id",
-            storage=InMemoryStorage(),
-        )
-        self.reconciler = InstanceReconciler(
-            instance_storage=self.instance_storage,
-            node_provider=self.node_provider,
-        )
-
-    def tearDown(self):
-        self.reconciler.shutdown()
-
-    def test_handle_ray_failure(self):
-        self.node_provider.create_nodes("worker_nodes1", 1)
-        instance = Instance(
-            instance_id="0",
-            instance_type="worker_nodes1",
-            cloud_instance_id="0",
-            status=Instance.RAY_STOPPED,
-        )
-        assert not self.base_provider.is_terminated(instance.cloud_instance_id)
-        success, verison = self.instance_storage.upsert_instance(instance)
-        assert success
-        instance.version = verison
-        self.reconciler._handle_ray_failure([instance.instance_id])
-
-        instances, _ = self.instance_storage.get_instances(
-            instance_ids={instance.instance_id}
-        )
-        assert instances[instance.instance_id].status == Instance.STOPPING
-        assert self.base_provider.is_terminated(instance.cloud_instance_id)
-
-        # reconciler will detect the node is terminated and update the status.
-        self.reconciler._reconcile_with_node_provider()
-        instances, _ = self.instance_storage.get_instances(
-            instance_ids={instance.instance_id}
-        )
-        assert instances[instance.instance_id].status == Instance.STOPPED
-
-=======
->>>>>>> 1b1970d2
 
 def test_ray_reconciler():
 
