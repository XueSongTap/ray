import os
import platform
import shutil
import sys
import tempfile
import time
from contextlib import contextmanager

import numpy as np
import pytest

import ray
from ray.util.state import list_cluster_events


def calculate_capacity_threshold(disk_capacity_in_bytes):
    usage = shutil.disk_usage("/tmp")
    threshold = min(1, 1.0 - 1.0 * (usage.free - disk_capacity_in_bytes) / usage.total)
    return threshold


def get_current_usage():
    usage = shutil.disk_usage("/tmp")
    print(f"free: {usage.free} ")
    usage_percentage = 1.0 - 1.0 * usage.free / usage.total
    print(f"current usage: {usage_percentage}")
    return usage_percentage


@contextmanager
def create_tmp_file(n):
    tmp_dir = tempfile.mkdtemp(dir="/tmp")
    tmp_path = os.path.join(tmp_dir, "test.txt")
    with open(tmp_path, "wb") as f:
        f.write(os.urandom(n))
    try:
        yield tmp_path
    finally:
        os.remove(tmp_path)


@pytest.mark.skipif(platform.system() == "Windows", reason="Not targeting Windows")
def test_put_out_of_disk(shutdown_only):
    local_fs_capacity_threshold = calculate_capacity_threshold(200 * 1024 * 1024)
    ray.init(
        num_cpus=1,
        object_store_memory=80 * 1024 * 1024,
        _system_config={
            "local_fs_capacity_threshold": local_fs_capacity_threshold,
            "local_fs_monitor_interval_ms": 10,
        },
    )
    assert get_current_usage() < local_fs_capacity_threshold
    ref = ray.put(np.random.rand(20 * 1024 * 1024))
    del ref
    # create a temp file so that the disk size is over the threshold.
    # ray.put doesn't work is that fallback allocation uses mmaped file
    # that doesn't neccssary allocate disk spaces.
    with create_tmp_file(250 * 1024 * 1024):
        assert get_current_usage() > local_fs_capacity_threshold
        time.sleep(1)
        with pytest.raises(ray.exceptions.OutOfDiskError):
            ray.put(np.random.rand(20 * 1024 * 1024))
        # delete tmp file to reclaim space back.

    assert get_current_usage() < local_fs_capacity_threshold
    time.sleep(1)
    ray.put(np.random.rand(20 * 1024 * 1024))


@pytest.mark.skipif(platform.system() == "Windows", reason="Not targeting Windows")
def test_task_returns(shutdown_only):
    local_fs_capacity_threshold = calculate_capacity_threshold(10 * 1024 * 1024)
    ray.init(
        num_cpus=1,
        object_store_memory=80 * 1024 * 1024,
        _system_config={
            "local_fs_capacity_threshold": local_fs_capacity_threshold,
            "local_fs_monitor_interval_ms": 10,
        },
    )

    # create a temp file so that the disk size is over the threshold.
    # ray.put doesn't work is that fallback allocation uses mmaped file
    # that doesn't neccssary allocate disk spaces.
    with create_tmp_file(250 * 1024 * 1024):
        assert get_current_usage() > local_fs_capacity_threshold
        time.sleep(1)

        @ray.remote
        def foo():
            time.sleep(1)
            return np.random.rand(20 * 1024 * 1024)  # 160 MB data

        try:
            ray.get(foo.remote())
        except ray.exceptions.RayTaskError as e:
            assert isinstance(e.cause, ray.exceptions.OutOfDiskError)


@pytest.mark.skipif(platform.system() == "Windows", reason="Not targeting Windows")
def test_task_put(shutdown_only):
    local_fs_capacity_threshold = calculate_capacity_threshold(1 * 1024 * 1024)
    ray.init(
        num_cpus=1,
        object_store_memory=80 * 1024 * 1024,
        _system_config={
            "local_fs_capacity_threshold": local_fs_capacity_threshold,
            "local_fs_monitor_interval_ms": 10,
        },
    )

    # create a temp file so that the disk size is over the threshold.
    # ray.put doesn't work is that fallback allocation uses mmaped file
    # that doesn't neccssary allocate disk spaces.
    with create_tmp_file(250 * 1024 * 1024):
        assert get_current_usage() > local_fs_capacity_threshold
        time.sleep(1)

        @ray.remote
        def foo():
            ref = ray.put(np.random.rand(20 * 1024 * 1024))  # 160 MB data
            return ref

        try:
            ray.get(foo.remote())
        except ray.exceptions.RayTaskError as e:
            assert isinstance(e.cause, ray.exceptions.OutOfDiskError)


@pytest.mark.skipif(platform.system() == "Windows", reason="Not targeting Windows")
def test_task_args(ray_start_cluster):
    cluster = ray_start_cluster
    cluster.add_node(
        num_cpus=1,
        object_store_memory=80 * 1024 * 1024,
        _system_config={
            "local_fs_capacity_threshold": 0,
        },
        resources={"out_of_memory": 1},
    )
    cluster.add_node(
        num_cpus=1,
        object_store_memory=200 * 1024 * 1024,
        resources={"sufficient_memory": 1},
    )
    cluster.wait_for_nodes()
    ray.init(address=cluster.address)

    @ray.remote
    def foo():
        return np.random.rand(20 * 1024 * 1024)  # 160 MB data

    @ray.remote
    def bar(obj):
        print(obj)

    ref = foo.options(resources={"sufficient_memory": 1}).remote()
    try:
        ray.get(bar.options(resources={"out_of_memory": 1}).remote(ref))
    except ray.exceptions.RayTaskError as e:
        assert isinstance(e.cause, ray.exceptions.OutOfDiskError)


@pytest.mark.skipif(platform.system() == "Windows", reason="Not targeting Windows")
def test_actor(ray_start_cluster):
    cluster = ray_start_cluster
    cluster.add_node(
        num_cpus=1,
        object_store_memory=80 * 1024 * 1024,
        _system_config={
            "local_fs_capacity_threshold": 0,
        },
        resources={"out_of_memory": 1},
    )
    cluster.add_node(
        num_cpus=1,
        object_store_memory=200 * 1024 * 1024,
        resources={"sufficient_memory": 1},
    )
    cluster.wait_for_nodes()
    ray.init(address=cluster.address)

    @ray.remote
    def foo():
        return np.random.rand(20 * 1024 * 1024)  # 160 MB data

    @ray.remote
    class Actor:
        def __init__(self, obj):
            self._obj = obj

        def foo(self):
            print(self._obj)

        def args_ood(self, obj):
            print(obj)

        def return_ood(self):
            return np.random.rand(20 * 1024 * 1024)

    ref = foo.options(resources={"sufficient_memory": 1}).remote()
    with pytest.raises(ray.exceptions.RayActorError):
        a = Actor.options(resources={"out_of_memory": 0.001}).remote(ref)
        ray.get(a.foo.remote())

    a = Actor.options(resources={"out_of_memory": 1}).remote(1)
    ray.get(a.foo.remote())
    try:
        ray.get(a.args_ood.remote(ref))
    except ray.exceptions.RayTaskError as e:
        assert isinstance(e.cause, ray.exceptions.OutOfDiskError)

    ray.get(a.foo.remote())
    try:
        ray.get(a.return_ood.remote())
    except ray.exceptions.RayTaskError as e:
        assert isinstance(e.cause, ray.exceptions.OutOfDiskError)


@pytest.mark.skipif(platform.system() == "Windows", reason="Not targeting Windows")
def test_ood_events(shutdown_only):
    local_fs_capacity_threshold = calculate_capacity_threshold(200 * 1024 * 1024)
    ray.init(
        num_cpus=1,
        object_store_memory=80 * 1024 * 1024,
        _system_config={
            "local_fs_capacity_threshold": local_fs_capacity_threshold,
            "local_fs_monitor_interval_ms": 10,
        },
    )

    # create a temp file so that the disk size is over the threshold.
    # ray.put doesn't work is that fallback allocation uses mmaped file
    # that doesn't neccssary allocate disk spaces.
    with create_tmp_file(250 * 1024 * 1024):
        assert get_current_usage() > local_fs_capacity_threshold
        time.sleep(1)

        @ray.remote
        def foo():
            ref = ray.put(np.random.rand(20 * 1024 * 1024))  # 160 MB data
            return ref

        try:
            ray.get(foo.remote())
        except ray.exceptions.RayTaskError as e:
            assert isinstance(e.cause, ray.exceptions.OutOfDiskError)

    # Give it some time for events to appear.
    # TODO(core-team): provide some way to wait for events to be flushed.
<<<<<<< HEAD
    time.sleep(5)
=======
    time.sleep(2)
>>>>>>> 9d09b476

    events = list_cluster_events()
    print(events)
    # There could be more than 1 event depending on the test timing.
    assert len(events) >= 1
    assert (
        "Object creation will fail if spilling is required" in events[0]["message"]
    )  # noqa
    assert events[0]["severity"] == "ERROR"


if __name__ == "__main__":
    sys.exit(pytest.main(["-sv", __file__]))<|MERGE_RESOLUTION|>--- conflicted
+++ resolved
@@ -249,11 +249,7 @@
 
     # Give it some time for events to appear.
     # TODO(core-team): provide some way to wait for events to be flushed.
-<<<<<<< HEAD
-    time.sleep(5)
-=======
     time.sleep(2)
->>>>>>> 9d09b476
 
     events = list_cluster_events()
     print(events)
